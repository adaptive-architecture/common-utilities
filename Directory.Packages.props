<Project>
  <PropertyGroup>
    <ManagePackageVersionsCentrally>true</ManagePackageVersionsCentrally>
    <CentralPackageTransitivePinningEnabled>false</CentralPackageTransitivePinningEnabled>
  </PropertyGroup>
  <ItemGroup Condition="'$(CONFIGURATION)' == 'Release' And '$(BuildDocFx)' != 'true'">
    <PackageVersion Include="AdaptArch.Common.Utilities" Version="0.4.1" />
    <PackageVersion Include="AdaptArch.Common.Utilities.Configuration" Version="0.4.1" />
    <PackageVersion Include="AdaptArch.Common.Utilities.Hosting" Version="0.2.1.1" />
    <PackageVersion Include="AdaptArch.Common.Utilities.Redis" Version="0.4.1" />
  </ItemGroup>
  <ItemGroup>
    <PackageVersion Include="coverlet.collector" Version="6.0.2" />
    <PackageVersion Include="coverlet.msbuild" Version="6.0.2" />
    <PackageVersion Include="Microsoft.Extensions.Configuration" Version="8.0.0" />
    <PackageVersion Include="Microsoft.Extensions.DependencyInjection" Version="8.0.0" />
    <PackageVersion Include="Microsoft.Extensions.DependencyInjection.Abstractions" Version="8.0.1" />
    <PackageVersion Include="Microsoft.Extensions.Hosting" Version="8.0.0" />
    <PackageVersion Include="Microsoft.Extensions.Hosting.Abstractions" Version="8.0.0" />
    <PackageVersion Include="Microsoft.Extensions.Logging.Abstractions" Version="8.0.1" />
    <PackageVersion Include="Microsoft.Extensions.Options.ConfigurationExtensions" Version="8.0.0" />
    <PackageVersion Include="Microsoft.NET.Test.Sdk" Version="17.9.0" />
    <PackageVersion Include="NSubstitute" Version="5.1.0" />
    <PackageVersion Include="NSubstitute.Analyzers.CSharp" Version="1.0.17" />
    <PackageVersion Include="Roslynator.Analyzers" Version="4.12.1" />
    <PackageVersion Include="StackExchange.Redis" Version="2.7.33" />
<<<<<<< HEAD
    <PackageVersion Include="xunit" Version="2.7.1" />
    <PackageVersion Include="xunit.runner.visualstudio" Version="2.8.0" />
=======
    <PackageVersion Include="xunit" Version="2.8.0" />
    <PackageVersion Include="xunit.runner.visualstudio" Version="2.5.8" />
>>>>>>> 0fdae968
  </ItemGroup>
</Project><|MERGE_RESOLUTION|>--- conflicted
+++ resolved
@@ -24,12 +24,7 @@
     <PackageVersion Include="NSubstitute.Analyzers.CSharp" Version="1.0.17" />
     <PackageVersion Include="Roslynator.Analyzers" Version="4.12.1" />
     <PackageVersion Include="StackExchange.Redis" Version="2.7.33" />
-<<<<<<< HEAD
-    <PackageVersion Include="xunit" Version="2.7.1" />
+    <PackageVersion Include="xunit" Version="2.8.0" />
     <PackageVersion Include="xunit.runner.visualstudio" Version="2.8.0" />
-=======
-    <PackageVersion Include="xunit" Version="2.8.0" />
-    <PackageVersion Include="xunit.runner.visualstudio" Version="2.5.8" />
->>>>>>> 0fdae968
   </ItemGroup>
 </Project>